import Datasets.ModelData as md
import Datasets.ImageData as ImageData
import Datasets.ClassifierData as ClassifierData
import itertools
import torchvision
from torchvision import datasets, models, transforms
from pathlib import Path
from Transforms.ImageTransforms import *
<<<<<<< HEAD
from xml.dom import minidom
import pandas as pd
from collections import namedtuple, OrderedDict
import os

=======
import pickle
import os 
>>>>>>> 8fd5a122

def RoadDamageDataset(data_path, imsize=224, batch_size=8, partitions={'train': .9, 'valid': .1}):
    DATA_PATH = Path(data_path)
    MULTICLASS_CSV_PATH = DATA_PATH/'mc.csv'
    MULTIBB_CSV_PATH = DATA_PATH/'bb.csv'
    files, mcs = ImageData.parse_csv_data(MULTICLASS_CSV_PATH)
    files, mbbs = ImageData.parse_csv_data(MULTIBB_CSV_PATH)
    mcs = [mc.split(' ') for mc in mcs]
    classes = ["bg"] + sorted(list(set(itertools.chain.from_iterable(mcs))))
    label2idx = {v:k for k,v in enumerate(classes)}
    mcs = [[label2idx[c] for c in mc] for mc in mcs]
    mbbs = [corners_to_center([int(x) for x in mbb.split(' ')]).tolist() for mbb in mbbs]

    max_len = max([len(mc) for mc in mcs])

    for mc, mb in zip(mcs, mbbs):
        mc += ([-1] * (max_len - len(mc)))
        mb += ([0] * (max_len * 4 - len(mb)))
        
        mc = np.array(mc)
        mb = np.array(mb)

    num_classes = 8

    files = [DATA_PATH/file for file in files]
    labels = [md.StructuredLabel([(cat, md.LabelType.CATEGORY, "CAT"), (bb, md.LabelType.BOUNDING_BOX, "BB")]) for bb, cat in zip(mbbs, mcs)]

    train_tfms = TransformList([
        RandomScale(imsize, 1.17),
        RandomCrop(imsize),
        RandomHorizontalFlip(),
        RandomLighting(.05, .05),
        transforms.ToTensor(),
        transforms.Normalize([0.485, 0.456, 0.406], [0.229, 0.224, 0.225])
    ])

    val_tfms = TransformList([
        Scale(imsize),
        transforms.ToTensor(),
        transforms.Normalize([0.485, 0.456, 0.406], [0.229, 0.224, 0.225])
    ])

    denorm = transforms.Normalize(
        mean=[-0.485/0.229, -0.456/0.224, -0.406/0.255],
        std=[1/0.229, 1/0.224, 1/0.255]
    )
    
    if not os.path.exists(DATA_PATH/'train_val_split.pickle'):
        i_dict = md.make_partition_indices(len(labels), partitions)
        with open(DATA_PATH/'train_val_split.pickle', 'wb') as handle:
            pickle.dump(i_dict, handle, protocol=pickle.HIGHEST_PROTOCOL)  
    else:
        with open(DATA_PATH/'train_val_split.pickle', 'rb') as handle:
            i_dict = pickle.load(handle)
    
    idx, test_files = ImageData.parse_csv_data(DATA_PATH/'test_data.csv')
    test_files = [DATA_PATH/file.replace("\\", "/") for file in test_files]

    datasets = {
        'train': ImageData.ImageDataset(util.mask(files, i_dict['train']), util.mask(labels, i_dict['train']), train_tfms),
        'valid': ImageData.ImageDataset(util.mask(files, i_dict['valid']), util.mask(labels, i_dict['valid']), val_tfms),
        'test': ImageData.ImageDataset(test_files, [0] * len(test_files), val_tfms)
    }  

    return md.ModelData(datasets, batch_size), classes, train_tfms, val_tfms, denorm


def ParseDataFiles(files, csv):
    data = []
    for file in files:
        doc = minidom.parse(file)  
        anno = doc.getElementsByTagName('annotation')[0]
        folder = anno.getElementsByTagName('folder')[0].firstChild.nodeValue
        filename = folder + "/JPEGImages/" + anno.getElementsByTagName('filename')[0].firstChild.nodeValue
        size = anno.getElementsByTagName('size')[0]
        width = size.getElementsByTagName('width')[0].firstChild.nodeValue
        height = size.getElementsByTagName('height')[0].firstChild.nodeValue
        objects = anno.getElementsByTagName('object')
        for obj in objects:
            cls = obj.getElementsByTagName('name')[0].firstChild.nodeValue
            if cls == "D30": continue
            d = {"filename": filename, "width": width, "height": height, "class": cls}
            data.append(d)

    df = pd.DataFrame(data, columns=['filename', 'width', 'height', 'class'])
    df.to_csv(csv, index=False)


def split(df, group):
    data = namedtuple('data', ['filename', 'object'])
    gb = df.groupby(group)
    return [data(filename, gb.get_group(x)) for filename, x in zip(gb.groups.keys(), gb.groups)]


def ParseDataCSV(path, csv):
    examples = pd.read_csv(path/csv)
    images = split(examples, 'filename')
    mc = [[row['class'] for index, row in img.object.iterrows()] for img in images]
    images = [path/img.filename for img in images]
    return images, mc


def RoadDamageClassifierData(data_path, imsize=224, batch_size=8):  
    train_tfms = TransformList([
        RandomScale(imsize, 1.17),
        RandomCrop(imsize),
        RandomHorizontalFlip(),
        transforms.ToTensor(),
        transforms.Normalize([0.485, 0.456, 0.406], [0.229, 0.224, 0.225])
    ])

    val_tfms = TransformList([
        Scale(imsize),
        transforms.ToTensor(),
        transforms.Normalize([0.485, 0.456, 0.406], [0.229, 0.224, 0.225])
    ])

    DATA_PATH = Path(data_path)
    govs =  ["Adachi", "Chiba", "Ichihara", "Muroran", "Nagakute", "Numazu", "Sumida"]
    partitions={'train': .85, 'valid': .15}
    
    original_files = []
    
    for gov in govs:
        original_files.extend([os.path.join(DATA_PATH, gov, 'Annotations', file) for file in os.listdir(os.path.join(DATA_PATH, gov, 'Annotations'))])

    i_dict = md.make_partition_indices(len(original_files), partitions)

    train_files = util.mask(original_files, i_dict['train'])
    valid_files = util.mask(original_files, i_dict['valid'])

    new_folders = [name for name in os.listdir(DATA_PATH) if os.path.isdir(os.path.join(DATA_PATH, name)) and name not in govs]

    for folder in new_folders:
        train_files.extend([os.path.join(DATA_PATH, folder, 'Annotations', file) for file in os.listdir(os.path.join(DATA_PATH, folder, 'Annotations'))])

    ParseDataFiles(train_files, DATA_PATH/"train_data.csv")
    ParseDataFiles(valid_files, DATA_PATH/"valid_data.csv")

    train_images, train_labels = ParseDataCSV(DATA_PATH, "train_data.csv")
    valid_images, valid_labels = ParseDataCSV(DATA_PATH, "valid_data.csv")

    train_labels, classes = ClassifierData.make_n_hot_labels(train_labels)
    valid_labels, classes = ClassifierData.make_n_hot_labels(valid_labels)

    datasets = {
        'train': ImageData.ImageDataset(train_images, train_labels, train_tfms, balanced=True),
        'valid': ImageData.ImageDataset(valid_images, valid_labels, val_tfms)
    }  

    return md.ModelData(datasets, batch_size)<|MERGE_RESOLUTION|>--- conflicted
+++ resolved
@@ -6,16 +6,11 @@
 from torchvision import datasets, models, transforms
 from pathlib import Path
 from Transforms.ImageTransforms import *
-<<<<<<< HEAD
 from xml.dom import minidom
 import pandas as pd
 from collections import namedtuple, OrderedDict
-import os
-
-=======
 import pickle
 import os 
->>>>>>> 8fd5a122
 
 def RoadDamageDataset(data_path, imsize=224, batch_size=8, partitions={'train': .9, 'valid': .1}):
     DATA_PATH = Path(data_path)
